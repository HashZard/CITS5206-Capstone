--- conflicted
+++ resolved
@@ -4,7 +4,6 @@
 from functools import lru_cache
 from typing import Any, Dict, Iterable, List, Mapping, MutableMapping, Sequence, Tuple
 from sqlalchemy import text
-<<<<<<< HEAD
 from ..extensions import db
 from ..models.dto import ALLOWED_TABLES
 
@@ -15,23 +14,6 @@
     """For security reasons, double quotation marks are added to the verified identifiers."""
     if not isinstance(name, str) or not re.match(r"^[A-Za-z_][A-Za-z0-9_]*$", name):
         raise ValueError(f"invalid identifier: {name!r}")
-=======
-from app.extensions import db
-from app.models.dto import ALLOWED_TABLES
-
-
-# Check table/column name
-_VALID_IDENT_RE = re.compile(r"^[A-Za-z_][A-Za-z0-9_]*$")
-
-def _assert_valid_identifier(name: str) -> None:
-    """校验 SQL 标识符（表/列名），只允许字母、数字、下划线，且不能以数字开头"""
-    if not isinstance(name, str) or not _VALID_IDENT_RE.match(name):
-        raise ValueError(f"invalid identifier: {name!r}")
-
-def _quote_ident(name: str) -> str:
-    """为安全起见，对已校验的标识符加上双引号"""
-    _assert_valid_identifier(name)
->>>>>>> 1984c921
     return f'"{name}"'
 
 
@@ -39,23 +21,12 @@
 @lru_cache(maxsize=128)
 def get_columns(table: str) -> Iterable[str]:
     """
-<<<<<<< HEAD
     Read all the column names of a table, and the results will be cached by LRU
     For column verification of /tables interface and build_select_sql
     """
     if table not in ALLOWED_TABLES:
         # Be consistent with DTO's confession list
         raise ValueError(f"table '{table}' is not allowed")
-=======
-    读取某表的所有列名, 结果会被 LRU 缓存
-    供 /tables 接口和 build_select_sql 的列校验使用
-    """
-    if table not in ALLOWED_TABLES:
-        # 与 DTO 的表白名单保持一致
-        raise ValueError(f"table '{table}' is not allowed")
-
-    _assert_valid_identifier(table)
->>>>>>> 1984c921
 
     sql = """
     SELECT column_name
@@ -66,7 +37,6 @@
     with db.engine.connect() as conn:
         rows = conn.execute(text(sql), {"table": table}).mappings().all()
     return tuple(r["column_name"] for r in rows)
-<<<<<<< HEAD
 
 
 # Filter criteria construction
@@ -82,21 +52,6 @@
         # Only NULL/NOT NULL semantics are allowed
         if val is None:
             return None
-=======
-
-
-# Filter criteria construction
-_ALLOWED_OPS = {"=", "!=", ">", ">=", "<", "<=", "like", "ilike", "in", "is", "is not"}
-
-def _normalize_filter_value(op: str, val: Any):
-    """为不同操作符做参数预处理（如 IN 必须是序列; IS (NOT) NULL 不带值等）。"""
-    op = op.lower()
-    if op in {"is", "is not"}:
-        # 仅允许 NULL/NOT NULL 语义
-        if val is None:
-            return None
-        # 允许字符串 'null' 容错
->>>>>>> 1984c921
         if isinstance(val, str) and val.strip().lower() == "null":
             return None
         raise ValueError("Only NULL is supported for IS / IS NOT")
@@ -104,37 +59,21 @@
         if not isinstance(val, (list, tuple, set)) or len(val) == 0:
             raise ValueError("IN operator requires a non-empty list/tuple/set")
         return list(val)
-<<<<<<< HEAD
     # Other operators return as they are
-=======
-    # 其它操作符原样返回
->>>>>>> 1984c921
     return val
 
 
 # Build WHERE and parameters
-<<<<<<< HEAD
 def build_where_and_params(
-=======
-def _build_where_and_params(
->>>>>>> 1984c921
     table: str,
     filters: Mapping[str, Any],
     valid_cols: Sequence[str],
 ) -> Tuple[str, Dict[str, Any]]:
     """
-<<<<<<< HEAD
     Convert filters (dict) to a SQL WHERE clause. Supports two formats:
       1) Shorthand: {"active": True, "name": "Alice"} → col = :p0 AND col = :p1
       2) Explicit: {"age": {"op": ">=", "value": 18}, "name": {"op": "ilike", "value": "%al%"}}
     Only AND conditions are supported; OR and nested expressions are not.
-=======
-    将 filters(dict)转换为 WHERE 子句，支持以下两种写法：
-      1) 简写：{"active": True, "name": "Alice"}
-         -> col = :p0 AND col = :p1
-      2) 显式：{"age": {"op": ">=", "value": 18}, "name": {"op":"ilike","value":"%al%"}}
-    仅支持 AND 连接；不支持 OR/嵌套。
->>>>>>> 1984c921
     """
     where_parts: List[str] = []
     params: Dict[str, Any] = {}
@@ -148,24 +87,14 @@
     for col, raw in filters.items():
         if col not in valid:
             raise ValueError(f"unknown column in filters: {col!r}")
-<<<<<<< HEAD
         col_sql = quote_ident(col)
 
         # Unify into {op, value}
-=======
-        col_sql = _quote_ident(col)
-
-        # 统一成 {op, value}
->>>>>>> 1984c921
         if isinstance(raw, Mapping) and "op" in raw:
             op = str(raw.get("op", "")).lower()
             if op not in _ALLOWED_OPS:
                 raise ValueError(f"unsupported operator: {op!r}")
-<<<<<<< HEAD
             value = normalize_filter_value(op, raw.get("value", None))
-=======
-            value = _normalize_filter_value(op, raw.get("value", None))
->>>>>>> 1984c921
 
             if op in {"is", "is not"}:
                 # IS [NOT] NULL
@@ -175,11 +104,7 @@
             if op == "in":
                 # :p0, :p1, ...
                 placeholders = []
-<<<<<<< HEAD
                 seq = list(value)  # It has been checked in normalise_filter_value
-=======
-                seq = list(value)  # 已在 _normalize_filter_value 校验
->>>>>>> 1984c921
                 for v in seq:
                     pname = f"p{p_index}"; p_index += 1
                     params[pname] = v
@@ -187,21 +112,13 @@
                 where_parts.append(f"{col_sql} IN ({', '.join(placeholders)})")
                 continue
 
-<<<<<<< HEAD
             # Other binary operations
-=======
-            # 其它二元操作
->>>>>>> 1984c921
             pname = f"p{p_index}"; p_index += 1
             params[pname] = value
             where_parts.append(f"{col_sql} {op.upper()} :{pname}")
 
         else:
-<<<<<<< HEAD
             # Shorthand: equality
-=======
-            # 简写：默认等号
->>>>>>> 1984c921
             pname = f"p{p_index}"; p_index += 1
             params[pname] = raw
             where_parts.append(f"{col_sql} = :{pname}")
@@ -219,33 +136,18 @@
     offset: int,
 ) -> Tuple[str, Dict[str, Any]]:
     """
-<<<<<<< HEAD
     Build a parameterized single-table SELECT statement with safety checks:
       - Table name must be in ALLOWED_TABLES
       - Column names must exist in the specified table
       - Only AND filters are supported
     Return (sql, params)
-=======
-    构建单表 SELECT 语句（参数化），并进行安全校验：
-      - 表名必须在 ALLOWED_TABLES
-      - 列名必须存在于该表
-      - 仅支持 AND 的过滤
-    返回 (sql, params)
->>>>>>> 1984c921
     """
     if table not in ALLOWED_TABLES:
         raise ValueError(f"table '{table}' is not allowed")
 
-<<<<<<< HEAD
     quoted_table = quote_ident(table)
 
     # Check the list and quote
-=======
-    _assert_valid_identifier(table)
-    quoted_table = _quote_ident(table)
-
-    # 校验列名并引用
->>>>>>> 1984c921
     table_cols = set(get_columns(table))
     if not columns or not isinstance(columns, (list, tuple)):
         raise ValueError("columns must be a non-empty list/tuple")
@@ -253,21 +155,12 @@
     for c in columns:
         if c not in table_cols:
             raise ValueError(f"unknown column in columns: {c!r}")
-<<<<<<< HEAD
         quoted_cols.append(quote_ident(c))
 
     # WHERE
     where_sql, params = build_where_and_params(table, filters or {}, list(table_cols))
 
     # LIMIT/OFFSET
-=======
-        quoted_cols.append(_quote_ident(c))
-
-    # WHERE
-    where_sql, params = _build_where_and_params(table, filters or {}, list(table_cols))
-
-    # LIMIT/OFFSET（数值化并兜底）
->>>>>>> 1984c921
     try:
         limit_val = int(limit)
         offset_val = int(offset)
@@ -287,23 +180,14 @@
 # SQL execution and lightweight verification
 def validate_sql(sql: str) -> None:
     """
-<<<<<<< HEAD
     Lightweight SQL whitelist validation: 
     must start with SELECT and must not contain semicolons or dangerous keywords.
     Used only as a final safeguard (core security still relies on build_select_sql).
-=======
-    轻量 SQL 白名单校验：必须以 SELECT 开头，且不包含分号与高危关键字。
-    仅作为最后一道保险（核心安全仍依赖 build_select_sql 的构造）。
->>>>>>> 1984c921
     """
     check = sql.strip().lower()
     if not check.startswith("select"):
         raise ValueError("only SELECT statements are allowed")
-<<<<<<< HEAD
     # Prohibit multiple statements and dangerous keywords
-=======
-    # 禁止多语句与危险关键字
->>>>>>> 1984c921
     if ";" in check:
         raise ValueError("multiple statements are not allowed")
     banned = ["insert", "update", "delete", "drop", "alter", "grant", "revoke", "truncate"]
@@ -312,21 +196,14 @@
 
 def execute(sql: str, params: Mapping[str, Any]) -> Tuple[List[Dict[str, Any]], Dict[str, Any]]:
     """
-<<<<<<< HEAD
     Execute parameterized SQL and return (rows, meta):
       - rows: List[Dict] (already mapped as dictionaries)
       - meta: {"rows": len(rows)}; orchestrator will handle limit/offset
     No additional COUNT(*) is performed to avoid a second query; frontend pagination is based on limit/offset.
-=======
-    执行参数化 SQL, 返回 (rows, meta):
-      - rows: List[Dict]（已是字典映射）
-      - meta: {"rows": len(rows)}，并留给 orchestrator 填充 limit/offset
-    这里不额外做 COUNT(*)，避免二次查询；前端分页依据 limit/offset
->>>>>>> 1984c921
     """
     validate_sql(sql)
     with db.engine.connect() as conn:
         result = conn.execute(text(sql), dict(params))
         rows = result.mappings().all()
     meta = {"rows": len(rows)}
-    return [dict(r) for r in rows], meta
+    return [dict(r) for r in rows], meta